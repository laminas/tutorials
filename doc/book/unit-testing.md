# Unit Testing a zend-mvc application

A solid unit test suite is essential for ongoing development in large projects,
especially those with many people involved. Going back and manually testing
every individual component of an application after every change is impractical.
Your unit tests will help alleviate that by automatically testing your
application's components and alerting you when something is not working the same
way it was when you wrote your tests.

This tutorial is written in the hopes of showing how to test different parts of
a zend-mvc application. As such, this tutorial will use the application written
in the [getting started user guide](getting-started/overview.md). It is in no way a
guide to unit testing in general, but is here only to help overcome the initial
hurdles in writing unit tests for zend-mvc applications.

It is recommended to have at least a basic understanding of unit tests,
assertions and mocks.

[zend-test](https://zendframework.github.io/zend-test/), which provides testing
integration for zend-mvc, uses [PHPUnit](http://phpunit.de/); this tutorial will
cover using that library for testing your applications.

## Installing zend-test

[zend-test](https://zendframework.github.io/zend-test/) provides PHPUnit
integration for zend-mvc, including application scaffolding and custom
assertions. You will need to install it:

```bash
$ composer require --dev zendframework/zend-test
```

The above command will update your `composer.json` file and perform an update
for you, which will also setup autoloading rules.

## Running the initial tests

Out-of-the-box, the skeleton application provides several tests for the shipped
`Application\Controller\IndexController` class. Now that you have zend-test
installed, you can run these:

```bash
$ ./vendor/bin/phpunit
```

> On Windows you need to wrap the command in double quotes:
> 
> ```bash
> $ "vendor/bin/phpunit"
> ```

You should see output similar to the following:

```text
PHPUnit 5.4.6 by Sebastian Bergmann and contributors.

...                                                                 3 / 3 (100%)

Time: 116 ms, Memory: 11.00MB

OK (3 tests, 7 assertions)
```

Now it's time to write our own tests!

## Setting up the tests directory

As zend-mvc applications are built from modules that should be
standalone blocks of an application, we don't test the application in it's
entirety, but module by module.

We will demonstrate setting up the minimum requirements to test a module, the
`Album` module we wrote in the user guide, which then can be used as a base
for testing any other module.

Start by creating a directory called `test` under `module/Album/` with
the following subdirectories:

```text
module/
    Album/
        test/
            Controller/
```

Additionally, add an `autoload-dev` rule in your `composer.json`:

```json
"autoload-dev": {
    "psr-4": {
        "ApplicationTest\\": "module/Application/test/",
        "AlbumTest\\": "module/Album/test/"
    }
}
```

When done, run:

```bash
$ composer dump-autoload
```

The structure of the `test` directory matches exactly with that of the module's
source files, and it will allow you to keep your tests well-organized and easy
to find.

## Bootstrapping your tests

Next, edit the `phpunit.xml.dist` file at the project root; we'll add a new
test suite to it. When done, it should read as follows:

```xml
<?xml version="1.0" encoding="UTF-8"?>
<phpunit colors="true">
    <testsuites>
        <testsuite name="ZendSkeletonApplication Test Suite">
            <directory>./module/Application/test</directory>
        </testsuite>
        <testsuite name="Album">
            <directory>./module/Album/test</directory>
        </testsuite>
    </testsuites>
</phpunit>
```

<<<<<<< HEAD
Now run `phpunit --testsuite Album` from the project root; you should get
similar output to the following:
=======
Now you can run your new Album test suite from the project root:

```bash
$ "vendor/bin/phpunit" --testsuite Album
```

> On Windows don't forget to wrap the phpunit command in double quotes:
> 
> ```bash
> $ "vendor/bin/phpunit" --testsuite Album
> ```

You should get similar output to the following:
>>>>>>> a7aaf622

```text
PHPUnit 5.4.6 by Sebastian Bergmann and contributors.

Time: 0 seconds, Memory: 1.75Mb

No tests executed!
```

Let's write our first test!

## Your first controller test

Testing controllers is never an easy task, but the zend-test component makes
testing much less cumbersome.

First, create `AlbumControllerTest.php` under `module/Album/test/Controller/`
with the following contents:

```php
<?php
namespace AlbumTest\Controller;

use Album\Controller\AlbumController;
use Zend\Stdlib\ArrayUtils;
use Zend\Test\PHPUnit\Controller\AbstractHttpControllerTestCase;

class AlbumControllerTest extends AbstractHttpControllerTestCase
{
    protected $traceError = false;

    public function setUp()
    {
        // The module configuration should still be applicable for tests.
        // You can override configuration here with test case specific values,
        // such as sample view templates, path stacks, module_listener_options,
        // etc.
        $configOverrides = [];

        $this->setApplicationConfig(ArrayUtils::merge(
            // Grabbing the full application configuration:
            include __DIR__ . '/../../../../config/application.config.php',
            $configOverrides
        ));
        parent::setUp();
    }
}
```

The `AbstractHttpControllerTestCase` class we extend here helps us setting up
the application itself, helps with dispatching and other tasks that happen
during a request, and offers methods for asserting request params, response
headers, redirects, and more. See the [zend-test](https://zendframework.github.io/zend-test/phpunit/)
documentation for more information.

The principal requirement for any zend-test test case is to set the application
config with the `setApplicationConfig()` method. For now, we assume the default
application configuration will be appropriate; however, we can override values
locally within the test using the `$configOverrides` variable.

Now, add the following method to the `AlbumControllerTest` class:

```php
public function testIndexActionCanBeAccessed()
{
    $this->dispatch('/album');
    $this->assertResponseStatusCode(200);
    $this->assertModuleName('Album');
    $this->assertControllerName(AlbumController::class);
    $this->assertControllerClass('AlbumController');
    $this->assertMatchedRouteName('album');
}
```

This test case dispatches the `/album` URL, asserts that the response code is
200, and that we ended up in the desired module and controller.

> ### Assert against controller service names
>
> For asserting the *controller name* we are using the controller name we
> defined in our  routing configuration for the Album module. In our example
> this should be defined on line 19 of the `module.config.php` file in the Album
> module.

If you run:

```bash
$ ./vendor/bin/phpunit --testsuite Album
```

again, you should see something like the following:

```text
PHPUnit 5.4.6 by Sebastian Bergmann and contributors.

.                                                                   1 / 1 (100%)

Time: 124 ms, Memory: 11.50MB

OK (1 test, 5 assertions)
```

A successful first test!

## A failing test case

We likely don't want to hit the same database during testing as we use for our
web property. Let's add some configuration to the test case to remove the
database configuration. In your `AlbumControllerTest::setUp()` method, add the
following lines following the call to `parent::setUp();`:

```php
$services = $this->getApplicationServiceLocator();
$config = $services->get('config');
unset($config['db']);
$services->setAllowOverride(true);
$services->setService('config', $config);
$services->setAllowOverride(false);
```

The above removes the 'db' configuration entirely; we'll be replacing it with
something else before long.

When we run the tests now:

```bash
$ ./vendor/bin/phpunit --testsuite Album
PHPUnit 5.4.6 by Sebastian Bergmann and contributors.

F

Time: 0 seconds, Memory: 8.50Mb

There was 1 failure:

1) AlbumTest\Controller\AlbumControllerTest::testIndexActionCanBeAccessed
Failed asserting response code "200", actual status code is "500"

{projectPath}/vendor/ZF2/library/Zend/Test/PHPUnit/Controller/AbstractControllerTestCase.php:{lineNumber}
{projectPath}/module/Album/test/AlbumTest/Controller/AlbumControllerTest.php:{lineNumber}

FAILURES!
Tests: 1, Assertions: 0, Failures: 1.
```

The failure message doesn't tell us much, apart from that the expected status
code is not 200, but 500. To get a bit more information when something goes
wrong in a test case, we set the protected `$traceError` member to `true` (which
is the default; we set it to `false` to demonstrate this capability). Modify the
following line from just above the `setUp` method in our `AlbumControllerTest` class:

```php
protected $traceError = true;
```

Running the `phpunit` command again and we should see some more information
about what went wrong in our test. You'll get a list of the exceptions raised,
along with their messages, the filename, and line number:

```text
1) AlbumTest\Controller\AlbumControllerTest::testIndexActionCanBeAccessed
Failed asserting response code "200", actual status code is "500"

Exceptions raised:
Exception 'Zend\ServiceManager\Exception\ServiceNotCreatedException' with message 'Service with name "Zend\Db\Adapter\AdapterInterface" could not be created. Reason: createDriver expects a "driver" key to be present inside the parameters' in {projectPath}/vendor/zendframework/zend-servicemanager/src/ServiceManager.php:{lineNumber}

Exception 'Zend\Db\Adapter\Exception\InvalidArgumentException' with message 'createDriver expects a "driver" key to be present inside the parameters' in {projectPath}/vendor/zendframework/zend-db/src/Adapter/Adapter.php:{lineNumber}
```

Based on the exception messages, it appears we are unable to create a zend-db
adapter instance, due to missing configuration!

## Configuring the service manager for the tests

The error says that the service manager can not create an instance of a database
adapter for us. The database adapter is indirectly used by our
`Album\Model\AlbumTable` to fetch the list of albums from the database.

The first thought would be to create an instance of an adapter, pass it to the
service manager, and let the code run from there as is. The problem with this
approach is that we would end up with our test cases actually doing queries
against the database. To keep our tests fast, and to reduce the number of
possible failure points in our tests, this should be avoided.

The second thought would be then to create a mock of the database adapter, and
prevent the actual database calls by mocking them out. This is a much better
approach, but creating the adapter mock is tedious (but no doubt we will have to
create it at some point).

The best thing to do would be to mock out our `Album\Model\AlbumTable` class
which retrieves the list of albums from the database. Remember, we are now
testing our controller, so we can mock out the actual call to `fetchAll` and
replace the return values with dummy values. At this point, we are not
interested in how `fetchAll()` retrieves the albums, but only that it gets called
and that it returns an array of albums; these facts allow us to provide mock
instances. When we test `AlbumTable` itself, we can write the actual tests for
the `fetchAll` method.

First, let's do some setup.

Add import statements to the top of the test class file for the `AlbumTable` and
`ServiceManager` classes:

```php
use Album\Model\AlbumTable;
use Zend\ServiceManager\ServiceManager;
```

Now add the following property to the test class:

```php
protected $albumTable;
```

Next, we'll create three new methods that we'll invoke during setup:

```php
protected function configureServiceManager(ServiceManager $services)
{
    $services->setAllowOverride(true);

    $services->setService('config', $this->updateConfig($services->get('config')));
    $services->setService(AlbumTable::class, $this->mockAlbumTable()->reveal());

    $services->setAllowOverride(false);
}

protected function updateConfig($config)
{
    $config['db'] = [];
    return $config;
}

protected function mockAlbumTable()
{
    $this->albumTable = $this->prophesize(AlbumTable::class);
    return $this->albumTable;
}
```

By default, the `ServiceManager` does not allow us to replace existing services.
`configureServiceManager()` calls a special method on the instance to enable
overriding services, and then we inject specific overrides we wish to use.
When done, we disable overrides to ensure that if, during dispatch, any code
attempts to override a service, an exception will be raised.

The last method above creates a mock instance of our `AlbumTable` using
[Prophecy](https://github.com/phpspec/prophecy), an object mocking framework
that's bundled and integrated in PHPUnit. The instance returned by
`prophesize()` is a scaffold object; calling `reveal()` on it, as done in the
`configureServiceManager()` method above, provides the underlying mock object
that will then be asserted against.

With this in place, we can update our `setUp()` method to read as follows:

```php
public function setUp()
{
    // The module configuration should still be applicable for tests.
    // You can override configuration here with test case specific values,
    // such as sample view templates, path stacks, module_listener_options,
    // etc.
    $configOverrides = [];

    $this->setApplicationConfig(ArrayUtils::merge(
        include __DIR__ . '/../../../../config/application.config.php',
        $configOverrides
    ));

    parent::setUp();

    $this->configureServiceManager($this->getApplicationServiceLocator());
}
```

Now update the `testIndexActionCanBeAccessed()` method to add a line asserting
the `AlbumTable`'s `fetchAll()` method will be called, and return an array:

```php
public function testIndexActionCanBeAccessed()
{
    $this->albumTable->fetchAll()->willReturn([]);

    $this->dispatch('/album', 'GET');
    $this->assertResponseStatusCode(200);
    $this->assertModuleName('Album');
    $this->assertControllerName(AlbumController::class);
    $this->assertControllerClass('AlbumController');
    $this->assertMatchedRouteName('album');
}
```

Running `phpunit` at this point, we will get the following output as the tests
now pass:

```bash
$ ./vendor/bin/phpunit --testsuite Album
PHPUnit 5.4.6 by Sebastian Bergmann and contributors.

.                                                                   1 / 1 (100%)

Time: 105 ms, Memory: 10.75MB

OK (1 test, 5 assertions)
```

## Testing actions with POST

A common scenario with controllers is processing POST data submitted via a form,
as we do in the `AlbumController::addAction()`. Let's write a test for that.

```php
public function testAddActionRedirectsAfterValidPost()
{
    $this->albumTable
        ->saveAlbum(Argument::type(Album::class))
        ->shouldBeCalled();

    $postData = [
        'title'  => 'Led Zeppelin III',
        'artist' => 'Led Zeppelin',
        'id'     => '',
    ];
    $this->dispatch('/album/add', 'POST', $postData);
    $this->assertResponseStatusCode(302);
    $this->assertRedirectTo('/album');
}
```

This test case references two new classes that we need to import; add the
following import statements at the top of the class file:

```php
use Album\Model\Album;
use Prophecy\Argument;
```

`Prophecy\Argument` allows us to perform assertions against the values passed as
arguments to mock objects. In this case, we want to assert that we received an
`Album` instance. (We could have also done deeper assertions to ensure the
`Album` instance contained expected data.)

When we dispatch the application this time, we use the request method POST, and
pass data to it. This test case then asserts a 302 response status, and
introduces a new assertion against the location to which the response redirects.

Running `phpunit` gives us the following output:

```bash
$ ./vendor/bin/phpunit --testsuite Album
PHPUnit 5.4.6 by Sebastian Bergmann and contributors.

..                                                                  2 / 2 (100%)

Time: 1.49 seconds, Memory: 13.25MB

OK (2 tests, 8 assertions)
```

Testing the `editAction()` and `deleteAction()` methods can be performed
similarly; however, when testing the `editAction()` method, you will also need
to assert against the `AlbumTable::getAlbum()` method:

```php
$this->albumTable->getAlbum($id)->willReturn(new Album());
```

Ideally, you should test all the various paths through each method. For example:

- Test that a non-POST request to `addAction()` displays an empty form.
- Test that a invalid data provided to `addAction()` re-displays the form, but
  with error messages.
- Test that absence of an identifier in the route parameters when invoking
  either `editAction()` or `deleteAction()` will redirect to the appropriate
  location.
- Test that an invalid identifier passed to `editAction()` will redirect to the
  album landing page.
- Test that non-POST requests to `editAction()` and `deleteAction()` display
  forms.

and so on. Doing so will help you understand the paths through your application
and controllers, as well as ensure that changes in behavior bubble up as test
failures.

## Testing model entities

Now that we know how to test our controllers, let us move to an other important
part of our application: the model entity.

Here we want to test that the initial state of the entity is what we expect it
to be, that we can convert the model's parameters to and from an array, and that
it has all the input filters we need.

Create the file `AlbumTest.php` in `module/Album/test/Model` directory
with the following contents:

```php
<?php
namespace AlbumTest\Model;

use Album\Model\Album;
use PHPUnit_Framework_TestCase as TestCase;

class AlbumTest extends TestCase
{
    public function testInitialAlbumValuesAreNull()
    {
        $album = new Album();

        $this->assertNull($album->artist, '"artist" should be null by default');
        $this->assertNull($album->id, '"id" should be null by default');
        $this->assertNull($album->title, '"title" should be null by default');
    }

    public function testExchangeArraySetsPropertiesCorrectly()
    {
        $album = new Album();
        $data  = [
            'artist' => 'some artist',
            'id'     => 123,
            'title'  => 'some title'
        ];

        $album->exchangeArray($data);

        $this->assertSame(
            $data['artist'],
            $album->artist,
            '"artist" was not set correctly'
        );

        $this->assertSame(
            $data['id'],
            $album->id,
            '"id" was not set correctly'
        );

        $this->assertSame(
            $data['title'],
            $album->title,
            '"title" was not set correctly'
        );
    }

    public function testExchangeArraySetsPropertiesToNullIfKeysAreNotPresent()
    {
        $album = new Album();

        $album->exchangeArray([
            'artist' => 'some artist',
            'id'     => 123,
            'title'  => 'some title',
        ]);
        $album->exchangeArray([]);

        $this->assertNull($album->artist, '"artist" should default to null');
        $this->assertNull($album->id, '"id" should default to null');
        $this->assertNull($album->title, '"title" should default to null');
    }

    public function testGetArrayCopyReturnsAnArrayWithPropertyValues()
    {
        $album = new Album();
        $data  = [
            'artist' => 'some artist',
            'id'     => 123,
            'title'  => 'some title'
        ];

        $album->exchangeArray($data);
        $copyArray = $album->getArrayCopy();

        $this->assertSame($data['artist'], $copyArray['artist'], '"artist" was not set correctly');
        $this->assertSame($data['id'], $copyArray['id'], '"id" was not set correctly');
        $this->assertSame($data['title'], $copyArray['title'], '"title" was not set correctly');
    }

    public function testInputFiltersAreSetCorrectly()
    {
        $album = new Album();

        $inputFilter = $album->getInputFilter();

        $this->assertSame(3, $inputFilter->count());
        $this->assertTrue($inputFilter->has('artist'));
        $this->assertTrue($inputFilter->has('id'));
        $this->assertTrue($inputFilter->has('title'));
    }
}
```

We are testing for 5 things:

1. Are all of the `Album`'s properties initially set to `NULL`?
2. Will the `Album`'s properties be set correctly when we call `exchangeArray()`?
3. Will a default value of `NULL` be used for properties whose keys are not present in the `$data` array?
4. Can we get an array copy of our model?
5. Do all elements have input filters present?

If we run `phpunit` again, we will get the following output, confirming that our
model is indeed correct:

```bash
$ ./vendor/bin/phpunit --testsuite Album
PHPUnit 5.4.6 by Sebastian Bergmann and contributors.

.......                                                             7 / 7 (100%)

Time: 186 ms, Memory: 13.75MB

OK (7 tests, 24 assertions)
```

## Testing model tables

The final step in this unit testing tutorial for zend-mvc applications is
writing tests for our model tables.

This test assures that we can get a list of albums, or one album by its ID, and
that we can save and delete albums from the database.

To avoid actual interaction with the database itself, we will replace certain
parts with mocks.

Create a file `AlbumTableTest.php` in `module/Album/test/Model/` with the
following contents:

```php
<?php
namespace AlbumTest\Model;

use Album\Model\AlbumTable;
use Album\Model\Album;
use PHPUnit_Framework_TestCase as TestCase;
use RuntimeException;
use Zend\Db\ResultSet\ResultSetInterface;
use Zend\Db\TableGateway\TableGatewayInterface;

class AlbumTableTest extends TestCase
{
    protected function setUp()
    {
        $this->tableGateway = $this->prophesize(TableGatewayInterface::class);
        $this->albumTable = new AlbumTable($this->tableGateway->reveal());
    }

    public function testFetchAllReturnsAllAlbums()
    {
        $resultSet = $this->prophesize(ResultSetInterface::class)->reveal();
        $this->tableGateway->select()->willReturn($resultSet);

        $this->assertSame($resultSet, $this->albumTable->fetchAll());
    }
}
```

Since we are testing the `AlbumTable` here and not the `TableGateway` class
(which has already been tested in zend-db), we only want to make sure
that our `AlbumTable` class is interacting with the `TableGateway` class the way
that we expect it to. Above, we're testing to see if the `fetchAll()` method of
`AlbumTable` will call the `select()` method of the `$tableGateway` property
with no parameters. If it does, it should return a `ResultSet` instance. Finally,
we expect that this same `ResultSet` object will be returned to the calling
method. This test should run fine, so now we can add the rest of the test
methods:

```php
public function testCanDeleteAnAlbumByItsId()
{
    $this->tableGateway->delete(['id' => 123])->shouldBeCalled();
    $this->albumTable->deleteAlbum(123);
}

public function testSaveAlbumWillInsertNewAlbumsIfTheyDontAlreadyHaveAnId()
{
    $albumData = [
        'artist' => 'The Military Wives',
        'title'  => 'In My Dreams'
    ];
    $album = new Album();
    $album->exchangeArray($albumData);

    $this->tableGateway->insert($albumData)->shouldBeCalled();
    $this->albumTable->saveAlbum($album);
}

public function testSaveAlbumWillUpdateExistingAlbumsIfTheyAlreadyHaveAnId()
{
    $albumData = [
        'id'     => 123,
        'artist' => 'The Military Wives',
        'title'  => 'In My Dreams',
    ];
    $album = new Album();
    $album->exchangeArray($albumData);

    $resultSet = $this->prophesize(ResultSetInterface::class);
    $resultSet->current()->willReturn($album);

    $this->tableGateway
        ->select(['id' => 123])
        ->willReturn($resultSet->reveal());
    $this->tableGateway
        ->update(
            array_filter($albumData, function ($key) {
                return in_array($key, ['artist', 'title']);
            }, ARRAY_FILTER_USE_KEY),
            ['id' => 123]
        )->shouldBeCalled();

    $this->albumTable->saveAlbum($album);
}

public function testExceptionIsThrownWhenGettingNonExistentAlbum()
{
    $resultSet = $this->prophesize(ResultSetInterface::class);
    $resultSet->current()->willReturn(null);

    $this->tableGateway
        ->select(['id' => 123])
        ->willReturn($resultSet->reveal());

    $this->setExpectedException(
        RuntimeException::class,
        'Could not find row with identifier 123'
    );
    $this->albumTable->getAlbum(123);
}
```

These tests are nothing complicated and should be self explanatory. In each
test, we add assertions to our mock table gateway, and then call and assert
against methods in our `AlbumTable`.

We are testing that:

1. We can retrieve an individual album by its ID.
2. We can delete albums.
3. We can save a new album.
4. We can update existing albums.
5. We will encounter an exception if we're trying to retrieve an album that
   doesn't exist.

Running `phpunit` one last time, we get the output as follows:

```bash
$ ./vendor/bin/phpunit --testsuite Album
PHPUnit 5.4.6 by Sebastian Bergmann and contributors.

.............                                                     13 / 13 (100%)

Time: 151 ms, Memory: 14.00MB

OK (13 tests, 31 assertions)
```

## Conclusion

In this short tutorial, we gave a few examples how different parts of a zend-mvc
application can be tested. We covered setting up the environment for testing,
how to test controllers and actions, how to approach failing test cases, how to
configure the service manager, as well as how to test model entities and model
tables.

This tutorial is by no means a definitive guide to writing unit tests, just a
small stepping stone helping you develop applications of higher quality.<|MERGE_RESOLUTION|>--- conflicted
+++ resolved
@@ -43,7 +43,9 @@
 $ ./vendor/bin/phpunit
 ```
 
-> On Windows you need to wrap the command in double quotes:
+> ### PHPUnit invocation on Windows
+>
+> On Windows, you need to wrap the command in double quotes:
 > 
 > ```bash
 > $ "vendor/bin/phpunit"
@@ -123,24 +125,21 @@
 </phpunit>
 ```
 
-<<<<<<< HEAD
-Now run `phpunit --testsuite Album` from the project root; you should get
-similar output to the following:
-=======
-Now you can run your new Album test suite from the project root:
-
-```bash
-$ "vendor/bin/phpunit" --testsuite Album
-```
-
-> On Windows don't forget to wrap the phpunit command in double quotes:
+Now run your new Album test suite from the project root:
+
+```bash
+$ vendor/bin/phpunit --testsuite Album
+```
+
+> ### Windows and PHPUnit
+>
+> On Windows, don't forget to wrap the `phpunit` command in double quotes:
 > 
 > ```bash
 > $ "vendor/bin/phpunit" --testsuite Album
 > ```
 
 You should get similar output to the following:
->>>>>>> a7aaf622
 
 ```text
 PHPUnit 5.4.6 by Sebastian Bergmann and contributors.
